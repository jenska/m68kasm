package asm

import (
	"fmt"
	"io"
	"os"
	"strings"

	"github.com/jenska/m68kasm/internal/asm/instructions"
)

type lexer interface {
	Next() Token
}

type (
	DataBytes struct {
		Bytes []byte
		PC    uint32
		Line  int
	}

	Parser struct {
		lx     lexer
		labels map[string]uint32
		pc     uint32
		origin uint32
		hasOrg bool
		items  []any
		line   int
		col    int

		buf []Token // N-Token Lookahead
	}

	sliceLexer struct {
		tokens []Token
		pos    int
	}
)

func (s *sliceLexer) Next() Token {
	if s.pos >= len(s.tokens) {
		return Token{Kind: EOF}
	}
	t := s.tokens[s.pos]
	s.pos++
	return t
}

func Parse(r io.Reader) (*Program, error) {
	p := &Parser{lx: NewLexer(r), labels: map[string]uint32{}}
	for {
		t := p.peek()
		if t.Kind == EOF {
			break
		}
		if t.Kind == NEWLINE {
			p.next()
			continue
		}

		// Label? IDENT ':'
		if t.Kind == IDENT && p.peekN(2).Kind == COLON {
			lbl := p.next() // IDENT
			p.next()        // ':'
			p.labels[lbl.Text] = p.pc
			nt := p.peek()
			if nt.Kind == NEWLINE || nt.Kind == EOF {
				continue
			}
		}

		if err := p.parseStmt(); err != nil {
			return nil, err
		}

		if t := p.peek(); t.Kind != NEWLINE && t.Kind != EOF {
			return nil, fmt.Errorf("line %d: unexpected token: %s", t.Line, t.Text)
		}
		if p.peek().Kind == NEWLINE {
			p.next()
		}
	}

	origin := p.origin
	if !p.hasOrg {
		origin = 0
	}

	return &Program{Items: p.items, Labels: p.labels, Origin: origin}, nil
}

func ParseFile(path string) (*Program, error) {
	f, err := os.Open(path)
	if err != nil {
		return nil, err
	}
	defer f.Close()

	return Parse(f)
}

func parserError(t Token, msg string) error {
	return fmt.Errorf("%s: %s", t.String(), msg)
}

func (p *Parser) parseStmt() error {
	t := p.peek()

	// Instruction
	if t.Kind == IDENT {
		s := strings.ToUpper(t.Text)
		if idx := strings.IndexRune(s, '.'); idx > 0 {
			s = s[:idx]
		}
		if instrDef, ok := instructions.Instructions[s]; ok {
			return p.parseInstruction(instrDef)
		} else {
			return parserError(t, "unknown mnemonic")
		}

	}

	// Pseudo Op
	if t.Kind == DOT || (t.Kind == IDENT && strings.HasPrefix(t.Text, ".")) {
		name := t.Text
		if t.Kind == DOT {
			p.next()
			id, err := p.want(IDENT)
			if err != nil {
				return err
			}
			name = "." + id.Text
		} else {
			p.next()
		}
		switch kwOf(name) {
		case KW_ORG:
			return p.parseORG()
		case KW_BYTE:
			return p.parseBYTE()
		case KW_WORD:
			return p.parseWORD()
		case KW_LONG:
			return p.parseLONG()
		case KW_ALIGN:
			return p.parseALIGN()
		default:
			return parserError(t, "unknown pseudo op")
		}
	}
	return parserError(t, "unexpected token")
}

func (p *Parser) parseORG() error {
	val, err := p.parseExpr()
	if err != nil {
		return err
	}
	newPC := uint32(val)

	if !p.hasOrg && p.pc == 0 {
		p.origin = newPC
		p.hasOrg = true
		p.pc = newPC
		return nil
	}
	if !p.hasOrg {
		p.origin = 0
		p.hasOrg = true
	}

	if newPC < p.pc {
		return fmt.Errorf("line %d: .org cannot move backwards (pc=%d -> %d)", p.line, p.pc, newPC)
	}

	if newPC > p.pc {
		gap := int(newPC - p.pc)
		zeros := make([]byte, gap)
		p.items = append(p.items, &DataBytes{Bytes: zeros, PC: p.pc, Line: p.line})
		p.pc = newPC
		return nil
	}

	return nil
}

func (p *Parser) parseBYTE() error {
	val, err := p.parseExpr()
	if err != nil {
		return err
	}
	var bytes []byte
	bytes = append(bytes, byte(val))
	for p.accept(COMMA) {
		v, err := p.parseExpr()
		if err != nil {
			return err
		}
		bytes = append(bytes, byte(v))
	}
	p.items = append(p.items, &DataBytes{Bytes: bytes, PC: p.pc, Line: p.line})
	p.pc += uint32(len(bytes))
	return nil
}

// .word <expr>[, <expr>]...
func (p *Parser) parseWORD() error {
	// first value
	v, err := p.parseExpr()
	if err != nil {
		return err
	}

	out := make([]byte, 0, 2*4)
	if v < -0x8000 || v > 0xFFFF {
		return fmt.Errorf("(%d, %d): .word value out of 16-bit range: %d", p.line, p.col, v)
	}
	w := uint16(int16(v))
	out = append(out, byte(w>>8), byte(w))

	// subsequent values
	for p.accept(COMMA) { // use lex.COMMA if you still prefix tokens
		v, err := p.parseExpr()
		if err != nil {
			return err
		}
		if v < -0x8000 || v > 0xFFFF {
			return fmt.Errorf("(%d, %d): .word value out of 16-bit range: %d", p.line, p.col, v)
		}
		w := uint16(int16(v))
		out = append(out, byte(w>>8), byte(w))
	}

	p.items = append(p.items, &DataBytes{Bytes: out, PC: p.pc, Line: p.line})
	p.pc += uint32(len(out))
	return nil
}

// .long <expr>[, <expr>]...
func (p *Parser) parseLONG() error {
	v, err := p.parseExpr()
	if err != nil {
		return err
	}

	out := make([]byte, 0, 4*4)
	if v < -0x80000000 || v > 0xFFFFFFFF {
		return fmt.Errorf("(%d, %d): .long value out of range: %d", p.line, p.col, v)
	}
	u := uint32(v) // two's complement when v is negative
	out = append(out, byte(u>>24), byte(u>>16), byte(u>>8), byte(u))

	for p.accept(COMMA) {
		v, err := p.parseExpr()
		if err != nil {
			return err
		}
		if v < -0x80000000 || v > 0xFFFFFFFF {
			return fmt.Errorf("(%d, %d): .long value out of range: %d", p.line, p.col, v)
		}
		u := uint32(v)
		out = append(out, byte(u>>24), byte(u>>16), byte(u>>8), byte(u))
	}

	p.items = append(p.items, &DataBytes{Bytes: out, PC: p.pc, Line: p.line})
	p.pc += uint32(len(out))
	return nil
}

func (p *Parser) parseInstruction(instrDef *instructions.InstrDef) error {
	mn, err := p.want(IDENT)
	if err != nil {
		return err
	}

	operandTokens := p.consumeUntilEOL()
	var lastErr error
	for _, form := range instrDef.Forms {
		args, err := p.tryParseForm(mn, &form, operandTokens)
		if err != nil {
			lastErr = err
			continue
		}
		ins := &Instr{Def: instrDef, Args: args, PC: p.pc, Line: mn.Line}
		p.items = append(p.items, ins)
		words, err := instructionWords(&form, args)
		if err != nil {
			return err
		}
		p.pc += uint32(words * 2)
		return nil
	}

	if lastErr != nil {
		return lastErr
	}
	return fmt.Errorf("line %d: no form matches operands", mn.Line)
}

func instructionWords(form *instructions.FormDef, args instructions.Args) (int, error) {
	words := 0

	var srcEA, dstEA instructions.EAEncoded
	var err error

	if args.Src.Kind != instructions.EAkNone {
		srcEA, err = instructions.EncodeEA(args.Src)
		if err != nil {
			return 0, err
		}
	}
	if args.Dst.Kind != instructions.EAkNone {
		dstEA, err = instructions.EncodeEA(args.Dst)
		if err != nil {
			return 0, err
		}
	}

	for _, step := range form.Steps {
		haveWord := (step.WordBits != 0) || (len(step.Fields) > 0)
		if haveWord {
			words++
		}
		for _, tr := range step.Trailer {
			switch tr {
			case instructions.T_SrcEAExt:
				words += len(srcEA.Ext)
			case instructions.T_DstEAExt:
				words += len(dstEA.Ext)
			case instructions.T_ImmSized:
				words++
			case instructions.T_SrcImm:
				if args.Src.Kind == instructions.EAkImm {
					switch args.Size {
					case instructions.SZ_L:
						words += 2
					default:
						words++
					}
				}
			case instructions.T_BranchWordIfNeeded:
				if args.Size == instructions.SZ_W {
					words++
				}
			}
		}
	}

	return words, nil
}

func (p *Parser) consumeUntilEOL() []Token {
	tokens := make([]Token, 0, len(p.buf))
	for {
		t := p.peek()
		if t.Kind == NEWLINE || t.Kind == EOF {
			break
		}
		tokens = append(tokens, p.next())
	}
	return tokens
}

func (p *Parser) tryParseForm(mn Token, form *instructions.FormDef, tokens []Token) (instructions.Args, error) {
	args := instructions.Args{}
	origLX, origBuf, origLine, origCol := p.lx, p.buf, p.line, p.col
	defer func() {
		p.lx, p.buf, p.line, p.col = origLX, origBuf, origLine, origCol
	}()

	// isolate parsing to the captured tokens
	tmp := make([]Token, 0, len(tokens)+1)
	tmp = append(tmp, tokens...)
	tmp = append(tmp, Token{Kind: EOF, Line: mn.Line})
	p.lx = &sliceLexer{tokens: tmp}
	p.buf = nil

	sz, err := p.parseSizeSpec(mn, form.DefaultSize, form.Sizes)
	if err != nil {
		return args, err
	}
	args.Size = sz

	for i, operandKind := range form.OperKinds {
		var eaExpr instructions.EAExpr
		if i == 1 {
			if _, err := p.want(COMMA); err != nil {
				return args, err
			}
		}

		switch operandKind {
		case instructions.OPK_Imm:
			if _, err := p.want(HASH); err != nil {
				return args, err
			}
			imm, err := p.parseExpr()
			if err != nil {
				return args, err
			}
			eaExpr.Kind = instructions.EAkImm
			eaExpr.Imm = imm

		case instructions.OPK_ImmQuick:
			if _, err := p.want(HASH); err != nil {
				return args, err
			}
			imm, err := p.parseExpr()
			if err != nil {
				return args, err
			}
			eaExpr.Kind = instructions.EAkNone
			eaExpr.Imm = imm
			args.HasImmQuick = true

		case instructions.OPK_Dn:
			dreg, err := p.want(IDENT)
			if err != nil {
				return args, err
			}
			ok, dn := isRegDn(dreg.Text)
			if !ok {
				return args, fmt.Errorf("line %d: expected Dn, got %s", dreg.Line, dreg.Text)
			}
			eaExpr.Kind = instructions.EAkDn
			eaExpr.Reg = dn

		case instructions.OPK_An:
			areg, err := p.want(IDENT)
			if err != nil {
				return args, err
<<<<<<< HEAD
			}
			ok, an := isRegAn(areg.Text)
			if !ok {
				return args, fmt.Errorf("line %d: expected Dn, got %s", areg.Line, areg.Text)
			}
			eaExpr.Kind = instructions.EAkAn
			eaExpr.Reg = an

		case instructions.OPK_EA:
			ea, err := p.parseEA()
			if err != nil {
				return args, err
			}
			eaExpr = ea
		case instructions.OPK_PredecAn:
			ea, err := p.parseEA()
			if err != nil {
				return args, err
			}
			if ea.Kind != instructions.EAkAddrPredec {
				return args, fmt.Errorf("line %d: expected -(An)", mn.Line)
			}
			eaExpr = ea

		case instructions.OPK_DispRel:
			lbl, err := p.want(IDENT)
			if err != nil {
				return args, err
			}
=======
			}
			ok, an := isRegAn(areg.Text)
			if !ok {
				return args, fmt.Errorf("line %d: expected Dn, got %s", areg.Line, areg.Text)
			}
			eaExpr.Kind = instructions.EAkAn
			eaExpr.Reg = an

		case instructions.OPK_EA:
			ea, err := p.parseEA()
			if err != nil {
				return args, err
			}
			eaExpr = ea

		case instructions.OPK_DispRel:
			lbl, err := p.want(IDENT)
			if err != nil {
				return args, err
			}
>>>>>>> 89e8b8d1
			args.Target = lbl.Text

		default:
			return args, fmt.Errorf("line %d: unknown identifier %s", mn.Line, mn.Text)
<<<<<<< HEAD
		}
		if i == 0 {
			args.Src = eaExpr
		} else {
			args.Dst = eaExpr
		}
=======
		}
		if i == 0 {
			args.Src = eaExpr
		} else {
			args.Dst = eaExpr
		}
>>>>>>> 89e8b8d1
	}

	if trailing := p.peek(); trailing.Kind != EOF {
		return args, fmt.Errorf("line %d: unexpected token %s", trailing.Line, trailing.Text)
	}

	return args, nil
}

func sizeAllowedList(sz instructions.Size, allowed []instructions.Size) bool {
	if len(allowed) == 0 {
		return true
	}
	for _, a := range allowed {
		if a == sz {
			return true
		}
	}
	return false
}

func (p *Parser) parseSizeSpec(mn Token, def instructions.Size, allowed []instructions.Size) (instructions.Size, error) {
	if idx := strings.IndexRune(mn.Text, '.'); idx > 0 {
		suf := mn.Text[idx+1:]
		if suf == "" {
			return 0, parserError(mn, "unknown size suffix")
		}
		sz, ok := sizeFromIdent(suf)
		if !ok {
			return 0, parserError(mn, "unknown size suffix "+suf)
		}
		if !sizeAllowedList(sz, allowed) {
			return 0, parserError(mn, "illegal size for instruction")
		}
		return sz, nil
	}
	sz, err := p.parseSizeSuffix(def, allowed)
	if err != nil {
		return 0, err
	}
	return sz, nil
}

func (p *Parser) parseSizeSuffix(def instructions.Size, allowed []instructions.Size) (instructions.Size, error) {
	sz := def
	if p.accept(DOT) {
		id, err := p.want(IDENT)
		if err != nil {
			return 0, err
		}
		val, ok := sizeFromIdent(id.Text)
		if !ok {
			return 0, parserError(id, "unknown size suffix")
		}
		sz = val
	}
	if !sizeAllowedList(sz, allowed) {
		return 0, fmt.Errorf("(%d, %d): illegal size for instruction", p.line, p.col)
	}
	return sz, nil
}

func sizeFromIdent(s string) (instructions.Size, bool) {
	switch strings.ToLower(s) {
	case "b":
		return instructions.SZ_B, true
	case "s":
		return instructions.SZ_B, true
	case "w":
		return instructions.SZ_W, true
	case "l":
		return instructions.SZ_L, true
	default:
		return 0, false
	}
}

// ---------- EA parsing ----------
func (p *Parser) parseEA() (instructions.EAExpr, error) {
	t := p.peek()
	if t.Kind == MINUS && p.peekN(2).Kind == LPAREN {
		p.next() // '-'
		p.next() // '('
		areg, err := p.want(IDENT)
		if err != nil {
			return instructions.EAExpr{}, err
		}
		if !strings.HasPrefix(strings.ToUpper(areg.Text), "A") {
			return instructions.EAExpr{}, fmt.Errorf("line %d: expected address register", areg.Line)
		}
		if _, err := p.want(RPAREN); err != nil {
			return instructions.EAExpr{}, err
		}
		ok, an := isRegAn(areg.Text)
		if !ok {
			return instructions.EAExpr{}, fmt.Errorf("line %d: expected address register", areg.Line)
		}
		return instructions.EAExpr{Kind: instructions.EAkAddrPredec, Reg: an}, nil
	}
	if t.Kind == HASH {
		p.next()
		v, err := p.parseExpr()
		if err != nil {
			return instructions.EAExpr{}, err
		}
		return instructions.EAExpr{Kind: instructions.EAkImm, Imm: v}, nil
	}
	if t.Kind == IDENT {
		if ok, dn := isRegDn(t.Text); ok {
			p.next()
			return instructions.EAExpr{Kind: instructions.EAkDn, Reg: dn}, nil
		}
		if ok, an := isRegAn(t.Text); ok {
			p.next()
			return instructions.EAExpr{Kind: instructions.EAkAn, Reg: an}, nil
		}
		// treat bare identifiers as absolute addresses (default long)
		v, err := p.parseExprUntil(DOT, COMMA, NEWLINE, EOF)
		if err != nil {
			return instructions.EAExpr{}, err
		}
		kind := instructions.EAkAbsL
		if p.accept(DOT) {
			suf, err := p.want(IDENT)
			if err != nil {
				return instructions.EAExpr{}, err
			}
			switch strings.ToUpper(suf.Text) {
			case "W":
				kind = instructions.EAkAbsW
			case "L":
				kind = instructions.EAkAbsL
			default:
				return instructions.EAExpr{}, fmt.Errorf("line %d: unknown size suffix .%s", suf.Line, suf.Text)
			}
		}
		if kind == instructions.EAkAbsW {
			return instructions.EAExpr{Kind: kind, Abs16: uint16(v)}, nil
		}
		return instructions.EAExpr{Kind: kind, Abs32: uint32(v)}, nil
	}
	if p.accept(LPAREN) {
		// (An)
		if p.peek().Kind == IDENT {
			id := p.next()
			if ok, an := isRegAn(id.Text); ok {
				if _, err := p.want(RPAREN); err != nil {
					return instructions.EAExpr{}, err
				}
				return instructions.EAExpr{Kind: instructions.EAkAddrInd, Reg: an}, nil
			}
			return instructions.EAExpr{}, parserError(id, "unexpected EA, expected (An) or (disp,An/PC)")
		}
		first, err := p.parseExprUntil(COMMA, RPAREN)
		if err != nil {
			return instructions.EAExpr{}, err
		}
		if p.accept(COMMA) {
			base, err := p.want(IDENT)
			if err != nil {
				return instructions.EAExpr{}, err
			}
			if p.accept(COMMA) {
				idxTok, err := p.want(IDENT)
				if err != nil {
					return instructions.EAExpr{}, err
				}
				var ix instructions.EAIndex
				if ok, dn := isRegDn(idxTok.Text); ok {
					ix.Reg = dn
					ix.IsA = false
				} else if ok, an := isRegAn(idxTok.Text); ok {
					ix.Reg = an
					ix.IsA = true
				} else {
					return instructions.EAExpr{}, parserError(idxTok, "lexpected index register Dn/An")
				}
				ix.Long = false
				ix.Scale = 1
				if p.accept(STAR) {
					sc, err := p.parseExprUntil(COMMA, RPAREN)
					if err != nil {
						return instructions.EAExpr{}, err
					}
					switch sc {
					case 1, 2, 4, 8:
						ix.Scale = uint8(sc)
					default:
						// TODO impprove error message
						return instructions.EAExpr{}, fmt.Errorf("invalid scale factor: %d", sc)
					}
				}
				ix.Disp8 = int8(first)
				if _, err := p.want(RPAREN); err != nil {
					return instructions.EAExpr{}, err
				}
				if ok, an := isRegAn(base.Text); ok {
					return instructions.EAExpr{Kind: instructions.EAkIdxAnBrief, Reg: an, Index: ix}, nil
				}
				if isPC(base.Text) {
					return instructions.EAExpr{Kind: instructions.EAkIdxPCBrief, Index: ix}, nil
				}
				return instructions.EAExpr{}, parserError(base, "base must be An or PC")
			}
			if _, err := p.want(RPAREN); err != nil {
				return instructions.EAExpr{}, err
			}
			if ok, an := isRegAn(base.Text); ok {
				return instructions.EAExpr{Kind: instructions.EAkAddrDisp16, Reg: an, Disp16: int32(first)}, nil
			}
			if isPC(base.Text) {
				return instructions.EAExpr{Kind: instructions.EAkPCDisp16, Disp16: int32(first)}, nil
			}
			return instructions.EAExpr{}, parserError(base, "base must be An or PC")
		}
		if _, err := p.want(RPAREN); err != nil {
			return instructions.EAExpr{}, err
		}
		if _, err := p.want(DOT); err != nil {
			return instructions.EAExpr{}, err
		}
		suf, err := p.want(IDENT)
		if err != nil {
			return instructions.EAExpr{}, err
		}
		if strings.EqualFold(suf.Text, "W") {
			return instructions.EAExpr{Kind: instructions.EAkAbsW, Abs16: uint16(first)}, nil
		}
		return instructions.EAExpr{Kind: instructions.EAkAbsL, Abs32: uint32(first)}, nil
	}
	return instructions.EAExpr{}, parserError(t, "unexpected EA")
}

// .align <expr>[, <fill>]
func (p *Parser) parseALIGN() error {
	// alignment value
	val, err := p.parseExpr()
	if err != nil {
		return err
	}
	if val < 1 {
		return fmt.Errorf("line %d: .align expects value >= 1, got %d", p.line, val)
	}
	align := uint32(val)

	// optional fill
	fill := byte(0x00)
	if p.accept(COMMA) { // if you still use prefixed tokens, use lex.COMMA
		fv, err := p.parseExpr()
		if err != nil {
			return err
		}
		fill = byte(fv) // truncate to 8-bit
	}

	// compute padding
	m := p.pc % align
	if m == 0 {
		return nil // already aligned, emit nothing
	}
	pad := int(align - m)

	// emit pad bytes of 'fill'
	buf := make([]byte, pad)
	if fill != 0 {
		for i := range buf {
			buf[i] = fill
		}
	}
	p.items = append(p.items, &DataBytes{Bytes: buf, PC: p.pc, Line: p.line})
	p.pc += uint32(pad)
	return nil
}

// Lookahead helpers
func (p *Parser) fill(n int) {
	for len(p.buf) < n {
		p.buf = append(p.buf, p.lx.Next())
	}
}
func (p *Parser) next() Token {
	p.fill(1)
	t := p.buf[0]
	p.buf = p.buf[1:]
	p.line, p.col = t.Line, t.Col
	return t
}
func (p *Parser) peek() Token {
	p.fill(1)
	return p.buf[0]
}

func (p *Parser) peekN(n int) Token {
	p.fill(n)
	return p.buf[n-1]
}

func (p *Parser) want(k Kind) (Token, error) {
	t := p.next()
	if t.Kind != k {
		return t, fmt.Errorf("line %d col %d: expected %v, got %v (%q)", t.Line, t.Col, k, t.Kind, t.Text)
	}
	return t, nil
}

func (p *Parser) accept(k Kind) bool {
	if p.peek().Kind == k {
		_ = p.next()
		return true
	}
	return false
}<|MERGE_RESOLUTION|>--- conflicted
+++ resolved
@@ -431,7 +431,6 @@
 			areg, err := p.want(IDENT)
 			if err != nil {
 				return args, err
-<<<<<<< HEAD
 			}
 			ok, an := isRegAn(areg.Text)
 			if !ok {
@@ -461,47 +460,16 @@
 			if err != nil {
 				return args, err
 			}
-=======
-			}
-			ok, an := isRegAn(areg.Text)
-			if !ok {
-				return args, fmt.Errorf("line %d: expected Dn, got %s", areg.Line, areg.Text)
-			}
-			eaExpr.Kind = instructions.EAkAn
-			eaExpr.Reg = an
-
-		case instructions.OPK_EA:
-			ea, err := p.parseEA()
-			if err != nil {
-				return args, err
-			}
-			eaExpr = ea
-
-		case instructions.OPK_DispRel:
-			lbl, err := p.want(IDENT)
-			if err != nil {
-				return args, err
-			}
->>>>>>> 89e8b8d1
 			args.Target = lbl.Text
 
 		default:
 			return args, fmt.Errorf("line %d: unknown identifier %s", mn.Line, mn.Text)
-<<<<<<< HEAD
 		}
 		if i == 0 {
 			args.Src = eaExpr
 		} else {
 			args.Dst = eaExpr
 		}
-=======
-		}
-		if i == 0 {
-			args.Src = eaExpr
-		} else {
-			args.Dst = eaExpr
-		}
->>>>>>> 89e8b8d1
 	}
 
 	if trailing := p.peek(); trailing.Kind != EOF {
